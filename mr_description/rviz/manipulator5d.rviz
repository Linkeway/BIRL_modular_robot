--- conflicted
+++ resolved
@@ -357,10 +357,6 @@
   Views:
     collapsed: false
   Width: 1301
-<<<<<<< HEAD
+
   X: 438
   Y: 78
-=======
-  X: 55
-  Y: 14
->>>>>>> 7f8c297c
